--- conflicted
+++ resolved
@@ -690,11 +690,7 @@
     DISPERSAL_AGE = 12 # months
 
     ## Ricker function for density-dependent recruitment of new babies
-<<<<<<< HEAD
-    K_CAPACITY = 400 # "Carrying" capacity for raccoons. Need to figure out what
-=======
     K_CAPACITY = 150 # "Carrying" capacity for raccoons. Need to figure out what
->>>>>>> 83309e32
                     # what is determining carrying capacity for the deterministic
                     # version of this model
     DI_NEW_BABY_DEATH_RATE = 0 # Density independent new baby death
